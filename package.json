--- conflicted
+++ resolved
@@ -91,13 +91,8 @@
     "@types/tar": "^4.0.5",
     "@types/uuid": "^8.3.1",
     "@types/ws": "^7.4.7",
-<<<<<<< HEAD
     "@typescript-eslint/eslint-plugin": "^4.31.0",
-    "@typescript-eslint/parser": "^4.30.0",
-=======
-    "@typescript-eslint/eslint-plugin": "^4.30.0",
     "@typescript-eslint/parser": "^4.31.0",
->>>>>>> f16df83d
     "auto-changelog": "^2.3.0",
     "clinic": "^9.0.0",
     "cross-env": "^7.0.3",
